import { CompilerError } from "..";
import { BlockId, GotoVariant, HIRFunction } from "./HIR";

export function pruneUnusedLabelsHIR(fn: HIRFunction): void {
  const merged: Array<{
    label: BlockId;
    next: BlockId;
    fallthrough: BlockId;
  }> = [];
  const rewrites: Map<BlockId, BlockId> = new Map();
  for (const [blockId, block] of fn.body.blocks) {
    const terminal = block.terminal;
    if (terminal.kind === "label") {
      const { block: nextId, fallthrough: fallthroughId } = terminal;
      const next = fn.body.blocks.get(nextId)!;
      const fallthrough = fn.body.blocks.get(fallthroughId)!;
      if (
        next.terminal.kind === "goto" &&
        next.terminal.variant === GotoVariant.Break &&
        next.terminal.block === fallthroughId
      ) {
        if (next.kind === "block" && fallthrough.kind === "block") {
          // Only merge normal block types
          merged.push({
            label: blockId,
            next: nextId,
            fallthrough: fallthroughId,
          });
        }
      }
    }
  }

  for (const {
    label: originalLabelId,
    next: nextId,
    fallthrough: fallthroughId,
  } of merged) {
    const labelId = rewrites.get(originalLabelId) ?? originalLabelId;
    const label = fn.body.blocks.get(labelId)!;
    const next = fn.body.blocks.get(nextId)!;
    const fallthrough = fn.body.blocks.get(fallthroughId)!;

    // Merge block and fallthrough
    CompilerError.invariant(
      next.phis.size === 0 && fallthrough.phis.size === 0,
      {
        reason: "Unexpected phis when merging label blocks",
        loc: label.terminal.loc,
      }
    );

    CompilerError.invariant(
      next.preds.size === 1 &&
        fallthrough.preds.size === 1 &&
        next.preds.has(originalLabelId) &&
        fallthrough.preds.has(nextId),
      {
        reason: "Unexpected block predecessors when merging label blocks",
        loc: label.terminal.loc,
      }
    );

    label.instructions.push(...next.instructions, ...fallthrough.instructions);
    label.terminal = fallthrough.terminal;
    fn.body.blocks.delete(nextId);
    fn.body.blocks.delete(fallthroughId);
    rewrites.set(fallthroughId, labelId);
  }

  for (const [_, block] of fn.body.blocks) {
<<<<<<< HEAD
    for (const pred of [...block.preds]) {
=======
    for (const pred of block.preds) {
>>>>>>> d8784894
      const rewritten = rewrites.get(pred);
      if (rewritten != null) {
        block.preds.delete(pred);
        block.preds.add(rewritten);
      }
    }
  }
}<|MERGE_RESOLUTION|>--- conflicted
+++ resolved
@@ -69,11 +69,7 @@
   }
 
   for (const [_, block] of fn.body.blocks) {
-<<<<<<< HEAD
-    for (const pred of [...block.preds]) {
-=======
     for (const pred of block.preds) {
->>>>>>> d8784894
       const rewritten = rewrites.get(pred);
       if (rewritten != null) {
         block.preds.delete(pred);
