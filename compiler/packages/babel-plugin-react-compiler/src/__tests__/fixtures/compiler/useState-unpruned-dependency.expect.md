
## Input

```javascript
import { useState } from "react"; // @enableChangeDetection

function Component(props) {
  const w = f(props.x);
  const [x, _] = useState(w);
  return (
    <div>
      {x}
      {w}
    </div>
  );
}

function f(x) {
  return x;
}

export const FIXTURE_ENTRYPOINT = {
  fn: Component,
  params: [{ x: 42 }],
  isComponent: true,
};

```

## Code

```javascript
import { $structuralCheck } from "react-compiler-runtime";
import { c as _c } from "react/compiler-runtime";
import { useState } from "react"; // @enableChangeDetection

function Component(props) {
  const $ = _c(5);
  let t0;
  {
    t0 = f(props.x);
    let condition = $[0] !== props.x;
    if (!condition) {
      let old$t0 = $[1];
      $structuralCheck(old$t0, t0, "t0", "Component", "cached", "(4:4)");
      t0 = old$t0;
    }
    $[0] = props.x;
    $[1] = t0;
    if (condition) {
      t0 = f(props.x);
      $structuralCheck($[1], t0, "t0", "Component", "recomputed", "(4:4)");
      t0 = $[1];
    }
  }
  const w = t0;
  const [x] = useState(w);
  let t1;
  {
<<<<<<< HEAD
    t1 = f(t0);
    let condition = $[2] !== t0;
    if (!condition) {
      let old$t1 = $[3];
      $structuralCheck(old$t1, t1, "t1", "Component", "cached", "(4:4)");
      t1 = old$t1;
    }
    $[2] = t0;
    $[3] = t1;
    if (condition) {
      t1 = f(t0);
      $structuralCheck($[3], t1, "t1", "Component", "recomputed", "(4:4)");
      t1 = $[3];
    }
  }
  const w = t1;
  const t2 = useState(w);
  let x;
  {
    [x] = t2;
    let condition = $[4] !== t2;
    if (!condition) {
      let old$x = $[5];
      $structuralCheck(old$x, x, "x", "Component", "cached", "(5:5)");
      x = old$x;
    }
    $[4] = t2;
    $[5] = x;
    if (condition) {
      [x] = t2;
      $structuralCheck($[5], x, "x", "Component", "recomputed", "(5:5)");
      x = $[5];
    }
  }
  let t3;
  {
    t3 = (
=======
    t1 = (
>>>>>>> ba4cde25
      <div>
        {x}
        {w}
      </div>
    );
    let condition = $[2] !== x || $[3] !== w;
    if (!condition) {
<<<<<<< HEAD
      let old$t3 = $[8];
      $structuralCheck(old$t3, t3, "t3", "Component", "cached", "(7:10)");
      t3 = old$t3;
=======
      let old$t1 = $[4];
      $structuralCheck(old$t1, t1, "t1", "Component", "cached", "(7:10)");
>>>>>>> ba4cde25
    }
    $[2] = x;
    $[3] = w;
    $[4] = t1;
    if (condition) {
      t1 = (
        <div>
          {x}
          {w}
        </div>
      );
      $structuralCheck($[4], t1, "t1", "Component", "recomputed", "(7:10)");
      t1 = $[4];
    }
  }
  return t1;
}

function f(x) {
  return x;
}

export const FIXTURE_ENTRYPOINT = {
  fn: Component,
  params: [{ x: 42 }],
  isComponent: true,
};

```
      <|MERGE_RESOLUTION|>--- conflicted
+++ resolved
@@ -43,7 +43,6 @@
     if (!condition) {
       let old$t0 = $[1];
       $structuralCheck(old$t0, t0, "t0", "Component", "cached", "(4:4)");
-      t0 = old$t0;
     }
     $[0] = props.x;
     $[1] = t0;
@@ -57,47 +56,7 @@
   const [x] = useState(w);
   let t1;
   {
-<<<<<<< HEAD
-    t1 = f(t0);
-    let condition = $[2] !== t0;
-    if (!condition) {
-      let old$t1 = $[3];
-      $structuralCheck(old$t1, t1, "t1", "Component", "cached", "(4:4)");
-      t1 = old$t1;
-    }
-    $[2] = t0;
-    $[3] = t1;
-    if (condition) {
-      t1 = f(t0);
-      $structuralCheck($[3], t1, "t1", "Component", "recomputed", "(4:4)");
-      t1 = $[3];
-    }
-  }
-  const w = t1;
-  const t2 = useState(w);
-  let x;
-  {
-    [x] = t2;
-    let condition = $[4] !== t2;
-    if (!condition) {
-      let old$x = $[5];
-      $structuralCheck(old$x, x, "x", "Component", "cached", "(5:5)");
-      x = old$x;
-    }
-    $[4] = t2;
-    $[5] = x;
-    if (condition) {
-      [x] = t2;
-      $structuralCheck($[5], x, "x", "Component", "recomputed", "(5:5)");
-      x = $[5];
-    }
-  }
-  let t3;
-  {
-    t3 = (
-=======
     t1 = (
->>>>>>> ba4cde25
       <div>
         {x}
         {w}
@@ -105,14 +64,8 @@
     );
     let condition = $[2] !== x || $[3] !== w;
     if (!condition) {
-<<<<<<< HEAD
-      let old$t3 = $[8];
-      $structuralCheck(old$t3, t3, "t3", "Component", "cached", "(7:10)");
-      t3 = old$t3;
-=======
       let old$t1 = $[4];
       $structuralCheck(old$t1, t1, "t1", "Component", "cached", "(7:10)");
->>>>>>> ba4cde25
     }
     $[2] = x;
     $[3] = w;
