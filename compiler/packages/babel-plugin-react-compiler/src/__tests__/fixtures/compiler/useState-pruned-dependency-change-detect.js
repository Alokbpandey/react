--- conflicted
+++ resolved
@@ -1,10 +1,5 @@
-<<<<<<< HEAD
 // @enableChangeDetection
-import { useState } from "react";
-=======
-// @enableChangeDetectionForDebugging
 import {useState} from 'react';
->>>>>>> b9af819f
 
 function Component(props) {
   const [x, _] = useState(f(props.x));
